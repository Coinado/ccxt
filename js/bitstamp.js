--- conflicted
+++ resolved
@@ -18,6 +18,7 @@
             'has': {
                 'CORS': true,
                 'fetchOrder': true,
+                'fetchMyTrades': true,
                 'withdraw': true,
             },
             'urls': {
@@ -232,39 +233,44 @@
 
     parseTrade (trade, market = undefined) {
         let timestamp = undefined;
+        let symbol = undefined;
         if ('date' in trade) {
             timestamp = parseInt (trade['date']) * 1000;
         } else if ('datetime' in trade) {
             timestamp = this.parse8601 (trade['datetime']);
         }
-        let side = (trade['type'] === '0') ? 'buy' : 'sell';
-        let order = undefined;
-        if ('order_id' in trade)
-            order = trade['order_id'].toString ();
+        // if overrided externally
+        let side = this.safeString (trade, 'side');
+        // only if not overrided externally
+        if (typeof side === 'undefined')
+            side = (trade['type'] === '0') ? 'buy' : 'sell';
+        let orderId = this.safeString (trade, 'order_id');
         if ('currency_pair' in trade) {
             let marketId = trade['currency_pair'];
             if (marketId in this.markets_by_id)
                 market = this.markets_by_id[marketId];
         }
         let price = this.safeFloat (trade, 'price');
-        price = this.safeFloat (trade, market['symbolId'], price);
         let amount = this.safeFloat (trade, 'amount');
-        amount = this.safeFloat (trade, market['baseId'], amount);
-        let id = this.safeValue (trade, 'tid');
-        id = this.safeValue (trade, 'id', id);
-        if (id)
-            id = id.toString ();
+        let id = this.safeString (trade, 'tid');
+        id = this.safeString (trade, 'id', id);
+        if (typeof market !== 'undefined') {
+            price = this.safeFloat (trade, market['symbolId'], price);
+            amount = this.safeFloat (trade, market['baseId'], amount);
+        }
+        if (typeof market !== 'undefined')
+            symbol = market['symbol'];
         return {
             'id': id,
             'info': trade,
             'timestamp': timestamp,
             'datetime': this.iso8601 (timestamp),
-            'symbol': market['symbol'],
-            'order': order,
+            'symbol': symbol,
+            'order': orderId,
             'type': undefined,
             'side': side,
-            'price': parseFloat (price),
-            'amount': parseFloat (amount),
+            'price': price,
+            'amount': amount,
         };
     }
 
@@ -275,17 +281,6 @@
             'pair': market['id'],
             'time': 'minute',
         }, params));
-        return this.parseTrades (response, market, since, limit);
-    }
-
-    async fetchMyTrades (symbol = undefined, since = undefined, limit = undefined, params = {}) {
-        await this.loadMarkets ();
-        let market = undefined;
-        if (symbol)
-            market = this.market (symbol);
-        let pair = market ? market['id'] : 'all';
-        let request = this.extend ({ 'pair': pair }, params);
-        let response = await this.privatePostOpenOrdersPair (request);
         return this.parseTrades (response, market, since, limit);
     }
 
@@ -350,67 +345,60 @@
         return this.parseOrderStatus (response);
     }
 
-<<<<<<< HEAD
     async fetchMyTrades (symbol = undefined, since = undefined, limit = undefined, params = {}) {
         await this.loadMarkets ();
         let market = undefined;
         let request = {};
         let method = 'privatePostUserTransactions';
-        if (symbol) {
+        if (typeof symbol !== 'undefined') {
             market = this.market (symbol);
             request['pair'] = market['id'];
             method += 'Pair';
         }
         let response = await this[method] (this.extend (request, params));
         return this.parseTrades (response, market, since, limit);
-=======
+    }
+
     parseOrder (order, market = undefined) {
         let timestamp = undefined;
-        let datetime = undefined;
-        if ('datetime' in order) {
-            datetime = order['datetime'];
-            timestamp = this.parse8601(datetime);
-        }
+        let datetimeString = this.safeString (order, 'datetime');
+        if (typeof datetimeString !== 'undefined')
+            timestamp = this.parse8601 (datetimeString);
         let symbol = undefined;
-        if (!market) {
+        if (typeof market === 'undefined') {
             if ('currency_pair' in order) {
-                let exchange = order['currency_pair'].toUpperCase ();
-                if (exchange in this.markets_by_id) {
-                    market = this.markets_by_id[exchange];
-                }
+                let marketId = order['currency_pair'];
+                if (marketId in this.markets_by_id)
+                    market = this.markets_by_id[marketId];
             }
         }
-        if (market)
+        if (typeof market !== 'undefined')
             symbol = market['symbol'];
-        let status = order['status'];
-        if ((status == 'In Queue') || (status == 'Open')) {
-            status = 'active';
-        } else if (status == 'Finished') {
+        let status = this.safeString (order, 'status');
+        if ((status === 'In Queue') || (status === 'Open'))
+            status = 'open';
+        else if (status === 'Finished')
             status = 'closed';
-        }
         let amount = this.safeFloat (order, 'amount');
         let filled = 0;
-        if (('transactions' in order) && order['transactions'].length && symbol) {
-            filled = 0;
-            let pair = symbol.split ('/');
-            for (let t = 0; t < order['transactions'].length; t++) {
-                filled += this.safeFloat (order['transactions'][t], pair[0].toLowerCase ());
+        let trades = this.safeValue (order, 'transactions');
+        if (typeof trades !== 'undefined')
+            trades = this.parseTrades (trades, market);
+        if (Array.isArray (trades)) {
+            for (let i = 0; i < trades.length; i++) {
+                filled += trades[i]['amount'];
             }
         }
         let remaining = amount - filled;
-        let price = undefined;
-        if ('price' in order) {
-            price = this.safeFloat (order, 'price');
-        }
-        let side = undefined;
-        if ('type' in order) {
-            side = (order['type'] == '1') ? 'sell' : 'buy';
-        }
+        let price = this.safeFloat (order, 'price');
+        let side = this.safeString (order, 'type');
+        if (typeof side !== 'undefined')
+            side = (side === '1') ? 'sell' : 'buy';
         let fee = undefined;
         let cost = undefined;
         return {
             'id': order['id'],
-            'datetime': datetime,
+            'datetime': this.iso8601 (timestamp),
             'timestamp': timestamp,
             'status': status,
             'symbol': symbol,
@@ -425,7 +413,6 @@
             'fee': fee,
             'info': order,
         };
->>>>>>> 363e839e
     }
 
     async fetchOrder (id, symbol = undefined, params = {}) {
