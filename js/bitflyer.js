--- conflicted
+++ resolved
@@ -254,11 +254,7 @@
 
     async cancelOrder (id, symbol = undefined, params = {}) {
         if (symbol === undefined)
-<<<<<<< HEAD
-            throw new ExchangeError (this.id + ' cancelOrder() requires a symbol argument');
-=======
             throw new ArgumentsRequired (this.id + ' cancelOrder() requires a symbol argument');
->>>>>>> 77cffd12
         await this.loadMarkets ();
         return await this.privatePostCancelchildorder (this.extend ({
             'product_code': this.marketId (symbol),
@@ -329,11 +325,7 @@
 
     async fetchOrders (symbol = undefined, since = undefined, limit = 100, params = {}) {
         if (symbol === undefined)
-<<<<<<< HEAD
-            throw new ExchangeError (this.id + ' fetchOrders() requires a symbol argument');
-=======
             throw new ArgumentsRequired (this.id + ' fetchOrders() requires a symbol argument');
->>>>>>> 77cffd12
         await this.loadMarkets ();
         let market = this.market (symbol);
         let request = {
@@ -363,11 +355,7 @@
 
     async fetchOrder (id, symbol = undefined, params = {}) {
         if (symbol === undefined)
-<<<<<<< HEAD
-            throw new ExchangeError (this.id + ' fetchOrder() requires a symbol argument');
-=======
             throw new ArgumentsRequired (this.id + ' fetchOrder() requires a symbol argument');
->>>>>>> 77cffd12
         let orders = await this.fetchOrders (symbol);
         let ordersById = this.indexBy (orders, 'id');
         if (id in ordersById)
@@ -377,11 +365,7 @@
 
     async fetchMyTrades (symbol = undefined, since = undefined, limit = undefined, params = {}) {
         if (symbol === undefined)
-<<<<<<< HEAD
-            throw new ExchangeError (this.id + ' fetchMyTrades requires a symbol argument');
-=======
             throw new ArgumentsRequired (this.id + ' fetchMyTrades requires a symbol argument');
->>>>>>> 77cffd12
         await this.loadMarkets ();
         let market = this.market (symbol);
         let request = {
