'use strict';

// ---------------------------------------------------------------------------

const acx = require ('./acx.js');
const { ExchangeError } = require ('./base/errors');

// ---------------------------------------------------------------------------

module.exports = class kuna extends acx {
    describe () {
        return this.deepExtend (super.describe (), {
            'id': 'kuna',
            'name': 'Kuna',
            'countries': 'UA',
            'rateLimit': 1000,
            'version': 'v2',
            'has': {
                'CORS': false,
                'fetchTickers': true,
                'fetchOpenOrders': true,
                'fetchMyTrades': true,
                'withdraw': false,
            },
            'urls': {
                'logo': 'https://user-images.githubusercontent.com/1294454/31697638-912824fa-b3c1-11e7-8c36-cf9606eb94ac.jpg',
                'api': 'https://kuna.io',
                'www': 'https://kuna.io',
                'doc': 'https://kuna.io/documents/api',
                'fees': 'https://kuna.io/documents/api',
            },
            'fees': {
                'trading': {
                    'taker': 0.25 / 100,
                    'maker': 0.25 / 100,
                },
                'funding': {
                    'withdraw': {
                        'UAH': '1%',
                        'BTC': 0.001,
                        'BCH': 0.001,
                        'ETH': 0.01,
                        'WAVES': 0.01,
                        'GOL': 0.0,
                        'GBG': 0.0,
                        // 'RMC': 0.001 BTC
                        // 'ARN': 0.01 ETH
                        // 'R': 0.01 ETH
                        // 'EVR': 0.01 ETH
                    },
                    'deposit': {
                        // 'UAH': (amount) => amount * 0.001 + 5
                    },
                },
            },
        });
    }

    async fetchMarkets () {
        let predefinedMarkets = [
            { 'id': 'btcuah', 'symbol': 'BTC/UAH', 'base': 'BTC', 'quote': 'UAH', 'baseId': 'btc', 'quoteId': 'uah', 'precision': { 'amount': 6, 'price': 0 }, 'lot': 0.000001, 'limits': { 'amount': { 'min': 0.000001, 'max': undefined }, 'price': { 'min': 1, 'max': undefined }, 'cost': { 'min': 0.000001, 'max': undefined }}},
            { 'id': 'ethuah', 'symbol': 'ETH/UAH', 'base': 'ETH', 'quote': 'UAH', 'baseId': 'eth', 'quoteId': 'uah', 'precision': { 'amount': 6, 'price': 0 }, 'lot': 0.000001, 'limits': { 'amount': { 'min': 0.000001, 'max': undefined }, 'price': { 'min': 1, 'max': undefined }, 'cost': { 'min': 0.000001, 'max': undefined }}},
            { 'id': 'gbguah', 'symbol': 'GBG/UAH', 'base': 'GBG', 'quote': 'UAH', 'baseId': 'gbg', 'quoteId': 'uah', 'precision': { 'amount': 3, 'price': 2 }, 'lot': 0.001, 'limits': { 'amount': { 'min': 0.000001, 'max': undefined }, 'price': { 'min': 0.01, 'max': undefined }, 'cost': { 'min': 0.000001, 'max': undefined }}}, // Golos Gold (GBG != GOLOS)
            { 'id': 'kunbtc', 'symbol': 'KUN/BTC', 'base': 'KUN', 'quote': 'BTC', 'baseId': 'kun', 'quoteId': 'btc', 'precision': { 'amount': 6, 'price': 6 }, 'lot': 0.000001, 'limits': { 'amount': { 'min': 0.000001, 'max': undefined }, 'price': { 'min': 0.000001, 'max': undefined }, 'cost': { 'min': 0.000001, 'max': undefined }}},
            { 'id': 'bchbtc', 'symbol': 'BCH/BTC', 'base': 'BCH', 'quote': 'BTC', 'baseId': 'bch', 'quoteId': 'btc', 'precision': { 'amount': 6, 'price': 6 }, 'lot': 0.000001, 'limits': { 'amount': { 'min': 0.000001, 'max': undefined }, 'price': { 'min': 0.000001, 'max': undefined }, 'cost': { 'min': 0.000001, 'max': undefined }}},
            { 'id': 'bchuah', 'symbol': 'BCH/UAH', 'base': 'BCH', 'quote': 'UAH', 'baseId': 'bch', 'quoteId': 'uah', 'precision': { 'amount': 6, 'price': 0 }, 'lot': 0.000001, 'limits': { 'amount': { 'min': 0.000001, 'max': undefined }, 'price': { 'min': 1, 'max': undefined }, 'cost': { 'min': 0.000001, 'max': undefined }}},
            { 'id': 'wavesuah', 'symbol': 'WAVES/UAH', 'base': 'WAVES', 'quote': 'UAH', 'baseId': 'waves', 'quoteId': 'uah', 'precision': { 'amount': 6, 'price': 0 }, 'lot': 0.000001, 'limits': { 'amount': { 'min': 0.000001, 'max': undefined }, 'price': { 'min': 1, 'max': undefined }, 'cost': { 'min': 0.000001, 'max': undefined }}},
            { 'id': 'arnbtc', 'symbol': 'ARN/BTC', 'base': 'ARN', 'quote': 'BTC', 'baseId': 'arn', 'quoteId': 'btc' },
            { 'id': 'b2bbtc', 'symbol': 'B2B/BTC', 'base': 'B2B', 'quote': 'BTC', 'baseId': 'b2b', 'quoteId': 'btc' },
            { 'id': 'evrbtc', 'symbol': 'EVR/BTC', 'base': 'EVR', 'quote': 'BTC', 'baseId': 'evr', 'quoteId': 'btc' },
            { 'id': 'golgbg', 'symbol': 'GOL/GBG', 'base': 'GOL', 'quote': 'GBG', 'baseId': 'gol', 'quoteId': 'gbg' },
            { 'id': 'rbtc', 'symbol': 'R/BTC', 'base': 'R', 'quote': 'BTC', 'baseId': 'r', 'quoteId': 'btc' },
            { 'id': 'rmcbtc', 'symbol': 'RMC/BTC', 'base': 'RMC', 'quote': 'BTC', 'baseId': 'rmc', 'quoteId': 'btc' },
        ];
        let markets = [];
        let tickers = await this.publicGetTickers ();
        for (let i = 0; i < predefinedMarkets.length; i++) {
            let market = predefinedMarkets[i];
            if (market['id'] in tickers)
                markets.push (market);
        }
        let marketsById = this.indexBy (markets, 'id');
        let ids = Object.keys (tickers);
        for (let i = 0; i < ids.length; i++) {
            let id = ids[i];
            if (!(id in marketsById)) {
                let baseId = id.replace ('btc', '');
                baseId = baseId.replace ('uah', '');
                baseId = baseId.replace ('gbg', '');
                if (baseId.length > 0) {
                    let baseIdLength = baseId.length - 0; // a transpiler workaround
                    let quoteId = id.slice (baseIdLength);
                    let base = baseId.toUpperCase ();
                    let quote = quoteId.toUpperCase ();
                    base = this.commonCurrencyCode (base);
                    quote = this.commonCurrencyCode (quote);
                    let symbol = base + '/' + quote;
                    markets.push ({
                        'id': id,
                        'symbol': symbol,
                        'base': base,
                        'quote': quote,
                        'baseId': baseId,
                        'quoteId': quoteId,
                    });
                }
            }
        }
        return markets;
    }

    async fetchOrderBook (symbol, limit = undefined, params = {}) {
        await this.loadMarkets ();
        let market = this.market (symbol);
        let orderBook = await this.publicGetOrderBook (this.extend ({
            'market': market['id'],
        }, params));
        return this.parseOrderBook (orderBook, undefined, 'bids', 'asks', 'price', 'remaining_volume');
    }

    async fetchL3OrderBook (symbol, limit = undefined, params = {}) {
        return this.fetchOrderBook (symbol, limit, params);
    }

    async fetchOpenOrders (symbol = undefined, since = undefined, limit = undefined, params = {}) {
        if (!symbol)
            throw new ExchangeError (this.id + ' fetchOpenOrders requires a symbol argument');
        await this.loadMarkets ();
        let market = this.market (symbol);
        let orders = await this.privateGetOrders (this.extend ({
            'market': market['id'],
        }, params));
        // todo emulation of fetchClosedOrders, fetchOrders, fetchOrder
        // with order cache + fetchOpenOrders
        // as in BTC-e, Liqui, Yobit, DSX, Tidex, WEX
        return this.parseOrders (orders, market, since, limit);
    }

    parseTrade (trade, market = undefined) {
        let timestamp = this.parse8601 (trade['created_at']);
        let symbol = undefined;
        if (market)
            symbol = market['symbol'];
        let side = this.safeString (trade, 'side');
        let cost = this.safeFloat (trade, 'funds');
        let order = this.safeString (trade, 'order_id');
        return {
            'id': trade['id'].toString (),
            'timestamp': timestamp,
            'datetime': this.iso8601 (timestamp),
            'symbol': symbol,
            'type': undefined,
<<<<<<< HEAD
            'side': side === 'ask' ? 'sell' : 'buy',
            'price': parseFloat (trade['price']),
            'amount': parseFloat (trade['volume']),
            'cost': cost,
            'order': order,
=======
            'side': undefined,
            'price': this.safeFloat (trade, 'price'),
            'amount': this.safeFloat (trade, 'volume'),
>>>>>>> 0bb1f327
            'info': trade,
        };
    }

    async fetchTrades (symbol, since = undefined, limit = undefined, params = {}) {
        await this.loadMarkets ();
        let market = this.market (symbol);
        let response = await this.publicGetTrades (this.extend ({
            'market': market['id'],
        }, params));
        return this.parseTrades (response, market, since, limit);
    }

    async fetchMyTrades (symbol = undefined, since = undefined, limit = undefined, params = {}) {
        if (!symbol)
            throw new ExchangeError (this.id + ' fetchOpenOrders requires a symbol argument');
        await this.loadMarkets ();
        let market = this.market (symbol);
        let response = await this.privateGetTradesMy ({ 'market': market['id'] });
        return this.parseTrades (response, market, since, limit);
    }
};<|MERGE_RESOLUTION|>--- conflicted
+++ resolved
@@ -150,17 +150,11 @@
             'datetime': this.iso8601 (timestamp),
             'symbol': symbol,
             'type': undefined,
-<<<<<<< HEAD
             'side': side === 'ask' ? 'sell' : 'buy',
-            'price': parseFloat (trade['price']),
-            'amount': parseFloat (trade['volume']),
+            'price': this.safeFloat (trade, 'price'),
+            'amount': this.safeFloat (trade, 'volume'),
             'cost': cost,
             'order': order,
-=======
-            'side': undefined,
-            'price': this.safeFloat (trade, 'price'),
-            'amount': this.safeFloat (trade, 'volume'),
->>>>>>> 0bb1f327
             'info': trade,
         };
     }
