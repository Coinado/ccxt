--- conflicted
+++ resolved
@@ -79,11 +79,7 @@
         });
     }
 
-<<<<<<< HEAD
-    async performOrderBookRequest (symbol, limit = undefined, params = {}) {
-=======
     async performOrderBookRequest (market, limit = undefined, params = {}) {
->>>>>>> bc2d492e
         let orderbook = await this.publicGetIdOrderBook (this.extend ({
             'id': market['id'],
         }, params));
